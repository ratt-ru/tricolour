--- conflicted
+++ resolved
@@ -130,14 +130,8 @@
         raise RuntimeError("Your dataset does not support storing "
                            "spectral flags. Maybe run pyxis ms.prep?")
     # Apply flags
-<<<<<<< HEAD
-    ant_diff = antspos[a1.ravel()] - antspos[a2.ravel()]
-    # UV distance is twice baseline lenght
-    d2 = 0.5 * np.sum(ant_diff**2, axis=1)
-=======
     ant_diff = antspos[a1.reshape(ntime, nbl, ncorr)[:, :, 0].ravel()] - antspos[a2.reshape(ntime, nbl, ncorr)[:, :, 0].ravel()]
     d2 = 0.5 * np.sum(ant_diff**2, axis=1) #UV distance is twice baseline lenght
->>>>>>> f8d711ee
 
     # ECEF antenna coordinates are in meters.
     # The transforms to get it into UV space are just rotations
